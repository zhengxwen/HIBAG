HLA Genotype Imputation with Attribute Bagging
======

Kernel Version: 1.5

![GPLv3](http://www.gnu.org/graphics/gplv3-88x31.png)
[GNU General Public License, GPLv3](http://www.gnu.org/copyleft/gpl.html)

[![Availability](http://www.bioconductor.org/shields/availability/release/HIBAG.svg)](http://www.bioconductor.org/packages/release/bioc/html/HIBAG.html)
[![Years-in-BioC](http://www.bioconductor.org/shields/years-in-bioc/HIBAG.svg)](http://www.bioconductor.org/packages/release/bioc/html/HIBAG.html)
[![Build Status](https://travis-ci.org/zhengxwen/HIBAG.png)](https://travis-ci.org/zhengxwen/HIBAG)
[![Build status](https://ci.appveyor.com/api/projects/status/v650qe8ap4bojxuf?svg=true)](https://ci.appveyor.com/project/zhengxwen/hibag)
[![codecov.io](https://codecov.io/github/zhengxwen/HIBAG/coverage.svg?branch=master)](https://codecov.io/github/zhengxwen/HIBAG?branch=master)


## Features

HIBAG is a state of the art software package for imputing HLA types using SNP data, and it relies on a training set of HLA and SNP genotypes. HIBAG can be used by researchers with published parameter estimates instead of requiring access to large training sample datasets. It combines the concepts of attribute bagging, an ensemble classifier method, with haplotype inference for SNPs and HLA types. Attribute bagging is a technique which improves the accuracy and stability of classifier ensembles using bootstrap aggregating and random variable selection.


## Bioconductor Package

Release Version: 1.26.0

[http://www.bioconductor.org/packages/HIBAG/](http://www.bioconductor.org/packages/HIBAG/)


### Changes in Bioconductor Version (since v1.26.0, Y2020):

* Kernel Version: **v1.5**
* The kernel v1.5 generates the same training model as v1.4, but 2-6x faster, by taking advantage of Intel AVX, AVX2 and AVX512 intrinsics if available


### Changes in Bioconductor Version (since v1.14.0, Y2017):

* Kernel Version: **v1.4**
* The kernel v1.4 outputs exactly the same model parameter estimates as v1.3, and the model training with v1.4 is 1.2 times faster than v1.3
* Modify the kernel to support the GPU extension
<<<<<<< HEAD
* The kernel v1.4 outputs exactly the same parameter estimates as v1.3, and the model training with v1.4 is 1.2 times faster than v1.3.
=======
>>>>>>> a1369fb2


### Changes in Bioconductor Version (since v1.3.0, Y2013):

* Kernel Version: **v1.3**
* Optimize the calculation of hamming distance using SSE2 and hardware POPCNT instructions if available
* Hardware POPCNT: 2.4x speedup for large-scale data, compared to the implementation in v1.2.4
* SSE2 popcount implementation without hardware POPCNT: 1.5x speedup for large-scale data, compared to the implementation in v1.2.4


## Package Author & Maintainer

Dr. Xiuwen Zheng


## Pre-fit Model Download

* [https://hibag.s3.amazonaws.com/index.html](https://hibag.s3.amazonaws.com/index.html)
* Platform-specific HLARES models: [https://hibag.s3.amazonaws.com/hlares_index.html](https://hibag.s3.amazonaws.com/hlares_index.html)
* [http://www.biostat.washington.edu/~bsweir/HIBAG/](http://www.biostat.washington.edu/~bsweir/HIBAG/)


## Citation

Zheng, X. *et al*. HIBAG-HLA genotype imputation with attribute bagging. *Pharmacogenomics Journal* 14, 192-200 (2014).
[doi: 10.1038/tpj.2013.18](http://dx.doi.org/10.1038/tpj.2013.18)

Zheng, X. (2018) Imputation-Based HLA Typing with SNPs in GWAS Studies. In: Boegel S. (eds) HLA Typing. Methods in Molecular Biology, Vol 1802. Humana Press, New York, NY. [doi: 10.1007/978-1-4939-8546-3_11](https://doi.org/10.1007/978-1-4939-8546-3_11)


## Installation

* Bioconductor repository:
```R
source("http://bioconductor.org/biocLite.R")
biocLite("HIBAG")
```

* Development version from Github (for developers/testers only):
```R
library("devtools")
install_github("zhengxwen/HIBAG")
```
The `install_github()` approach requires that you build from source, i.e. `make` and compilers must be installed on your system -- see the [R FAQ](http://cran.r-project.org/faqs.html) for your operating system; you may also need to install dependencies manually.


## Acceleration

### CPU with Intel Intrinsics

* **GCC (>= v6.0)** is strongly recommended to compile the HIBAG package (Intel ICC is not suggested).

* `HIBAG::hlaSetKernelTarget("max")` can be used to maximize the algorithm efficiency.


### GPU with OpenCL

<<<<<<< HEAD
* Install HIBAG.gpu (for developers/testers only):
```R
library("devtools")
install_github("zhengxwen/HIBAG.gpu")
```
Please use `hlaAttrBagging_gpu()` and `hlaPredict_gpu()` for model training and prediction.


**Speed-up factors for training HIBAG models:**

| CPU (1 core) | CPU (1 core, POPCNT) |
|:------------:|:--------------------:|
| 1            | 1.63 x               |

| 1x NVIDIA Tesla K80 | 1x NVIDIA Tesla M60 | 1x NVIDIA GTX 1080Ti | 1x NVIDIA Tesla P100 | 1x NVIDIA Tesla V100 |
|:-------------------:|:-------------------:|:--------------------:|:--------------------:|:--------------------:|
| 46.5 x              | 57.5 x              | 93.7 x               | 209.1 x              | 246.3 x              |

*using HIBAG v1.14.0 and HIBAG.gpu v0.9.1*

*CPU (1 core), the default installation from Bioconductor supporting SIMD SSE2 instructions, using Intel(R) Xeon(R) CPU E5-2630L @2.40GHz*

*CPU (1 core, POPCNT), optimization with Intel/AMD POPCNT instruction, using Intel(R) Xeon(R) CPU E5-2630L @2.40GHz*

*The benchmark was made possible, in part, through HPC time donated by Microway, Inc. We gratefully acknowledge Microway for providing access to their GPU-accelerated compute cluster (http://www.microway.com/gpu-test-drive/).*
=======
* will be updated according to the Kernel v1.5 (HIBAG >= v1.26.0).
>>>>>>> a1369fb2


## Archive

[https://github.com/zhengxwen/Archive/tree/master/HIBAG](https://github.com/zhengxwen/Archive/tree/master/HIBAG)

[https://bioconductor.org/about/release-announcements](https://bioconductor.org/about/release-announcements)<|MERGE_RESOLUTION|>--- conflicted
+++ resolved
@@ -36,10 +36,6 @@
 * Kernel Version: **v1.4**
 * The kernel v1.4 outputs exactly the same model parameter estimates as v1.3, and the model training with v1.4 is 1.2 times faster than v1.3
 * Modify the kernel to support the GPU extension
-<<<<<<< HEAD
-* The kernel v1.4 outputs exactly the same parameter estimates as v1.3, and the model training with v1.4 is 1.2 times faster than v1.3.
-=======
->>>>>>> a1369fb2
 
 
 ### Changes in Bioconductor Version (since v1.3.0, Y2013):
@@ -97,35 +93,7 @@
 
 ### GPU with OpenCL
 
-<<<<<<< HEAD
-* Install HIBAG.gpu (for developers/testers only):
-```R
-library("devtools")
-install_github("zhengxwen/HIBAG.gpu")
-```
-Please use `hlaAttrBagging_gpu()` and `hlaPredict_gpu()` for model training and prediction.
-
-
-**Speed-up factors for training HIBAG models:**
-
-| CPU (1 core) | CPU (1 core, POPCNT) |
-|:------------:|:--------------------:|
-| 1            | 1.63 x               |
-
-| 1x NVIDIA Tesla K80 | 1x NVIDIA Tesla M60 | 1x NVIDIA GTX 1080Ti | 1x NVIDIA Tesla P100 | 1x NVIDIA Tesla V100 |
-|:-------------------:|:-------------------:|:--------------------:|:--------------------:|:--------------------:|
-| 46.5 x              | 57.5 x              | 93.7 x               | 209.1 x              | 246.3 x              |
-
-*using HIBAG v1.14.0 and HIBAG.gpu v0.9.1*
-
-*CPU (1 core), the default installation from Bioconductor supporting SIMD SSE2 instructions, using Intel(R) Xeon(R) CPU E5-2630L @2.40GHz*
-
-*CPU (1 core, POPCNT), optimization with Intel/AMD POPCNT instruction, using Intel(R) Xeon(R) CPU E5-2630L @2.40GHz*
-
-*The benchmark was made possible, in part, through HPC time donated by Microway, Inc. We gratefully acknowledge Microway for providing access to their GPU-accelerated compute cluster (http://www.microway.com/gpu-test-drive/).*
-=======
 * will be updated according to the Kernel v1.5 (HIBAG >= v1.26.0).
->>>>>>> a1369fb2
 
 
 ## Archive
